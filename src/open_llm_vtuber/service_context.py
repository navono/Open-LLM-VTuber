--- conflicted
+++ resolved
@@ -255,12 +255,9 @@
         logger.debug(f"constructing persona_prompt: '''{persona_prompt}'''")
 
         for prompt_name, prompt_file in self.system_config.tool_prompts.items():
-<<<<<<< HEAD
             if prompt_name == "group_conversation_prompt":
                 continue
             
-=======
->>>>>>> 764e4c6c
             prompt_content = prompt_loader.load_util(prompt_file)
 
             if prompt_name == "live2d_expression_prompt":
