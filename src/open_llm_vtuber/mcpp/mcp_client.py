--- conflicted
+++ resolved
@@ -1,9 +1,5 @@
 """MCP Client for Open-LLM-Vtuber."""
 
-<<<<<<< HEAD
-import json
-=======
->>>>>>> d92e4e54
 from contextlib import AsyncExitStack
 from typing import Dict, Any, List, Callable
 from loguru import logger
